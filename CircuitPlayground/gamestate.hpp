--- conflicted
+++ resolved
@@ -145,18 +145,6 @@
             translation = prepareDataMatrixForAddition(x, y);
             x += translation.first;
             y += translation.second;
-<<<<<<< HEAD
-=======
-        }
-
-        if (!dataMatrix.empty()) {
-            dataMatrix[{x, y}] = Element{};
-        }
-
-        if constexpr(std::is_same_v<std::monostate, Element>) {
-            // Element is std::monostate, so we have to see if we can shrink the matrix size
-            translation = shrinkDataMatrix(x, y);
->>>>>>> 2b6f4d78
 
             dataMatrix[{x, y}] = Element{};
         }
